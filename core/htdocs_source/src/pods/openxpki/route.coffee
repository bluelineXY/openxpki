--- conflicted
+++ resolved
@@ -34,19 +34,13 @@
                 else
                     @controllerFor("openxpki").set "content", [doc]
             if doc.goto
-<<<<<<< HEAD
                 if doc.target == '_blank' || /^(http|\/)/.test doc.goto
                     window.location.href = doc.goto
                 else
                     @transitionTo "openxpki", doc.goto
-            $(".loading").hide()
-            $(".btn-loading").removeClass("btn-loading")
-=======
-                @transitionTo "openxpki", doc.goto
             Em.run.scheduleOnce "afterRender", ->
                 $(".loading").hide()
                 $(".btn-loading").removeClass("btn-loading")
->>>>>>> e9a49a6b
             doc
         , (err) ->
             $(".loading").hide()
