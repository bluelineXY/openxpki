--- conflicted
+++ resolved
@@ -12,11 +12,7 @@
         else
             options = @get "content.options"
             if @get "content.is_optional"
-<<<<<<< HEAD
-                if !options[0] or (options[0].label isnt "" and not @get "content.editable")
-=======
                 if options[0]?.label isnt "" and not @get "content.editable"
->>>>>>> f3e0ad15
                     options.unshift
                         label: ""
                         value: ""
