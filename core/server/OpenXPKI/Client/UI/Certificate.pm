--- conflicted
+++ resolved
@@ -114,7 +114,6 @@
     );
 
     my $pattern = '<li><a href="'.$base.'%s" target="_blank">%s</a></li>';
-<<<<<<< HEAD
 
     my $privkey = '';
     # check for private key
@@ -123,16 +122,6 @@
     	$privkey = '<li><a href="#certificate!privkey!identifier!'.$cert_identifier.'">'.i18nGettext('I18N_OPENXPKI_UI_DOWNLOAD_PRIVATE_KEY').'</a></li>';
 	}
 
-=======
-    
-    my $privkey = '';
-    # check for private key
-    # TODO - add ACL, only owner should be allowed to dl key
-    if ($self->send_command ( "private_key_exists_for_cert", { IDENTIFIER => $cert_identifier })) {    	
-    	$privkey = sprintf ($pattern, 'privkey', i18nGettext('I18N_OPENXPKI_UI_DOWNLOAD_PRIVATE_KEY'));
-	}
-    
->>>>>>> 5b2f4586
     push @fields, { label => 'Download', value => '<ul>'.
         sprintf ($pattern, 'pem', i18nGettext('I18N_OPENXPKI_UI_DOWNLOAD_PEM')).
         # core bug see #185 sprintf ($pattern, 'txt', i18nGettext('I18N_OPENXPKI_UI_DOWNLOAD_TXT')).
@@ -298,7 +287,7 @@
                     { value => 'PKCS12', label => 'PKCS12' },
                     { value => 'PKCS8_PEM', label => 'PKCS8 (PEM)' },
                     { value => 'PKCS8_DER', label => 'PKCS8 (DER)' },
-                    { value => 'JAVA_KEYSTORE', label => 'Java Keystore' }
+                    #{ value => 'JAVA_KEYSTORE', label => 'Java Keystore' }
                     ]
                 },
             ]
