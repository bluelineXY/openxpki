--- conflicted
+++ resolved
@@ -135,13 +135,7 @@
                 }
             }
         }
-<<<<<<< HEAD
-        
-=======
-
-        $tt = OpenXPKI::Template->new();
-
->>>>>>> e70906f0
+
         @columns = $config->get_list(['report', $report_config, 'cols']);
         @head = map { $_->{head} } @columns;
     }
@@ -245,13 +239,11 @@
             where => \%where,
         );
     }
-<<<<<<< HEAD
- 
     
     my $cnt;
     my $delim = $p->{delimiter} || '|';
     
-    if (!$p->{head}) {
+    if (!defined $p->{head}) {
         $p->{head} = "Full Certificate Report, Realm [% pki_realm %], Validity Date: [% valid_at %], Export Date: [% export_date %][% IF report_config %], Report Config [% report_config %][% END %]"; 
     }
 
@@ -264,14 +256,8 @@
 
     if ($head) { print $fh $head."\n"; }
     
-    print $fh join($delim, @{[ ("request id","subject","cert. serial", "identifier", "notbefore", "notafter", "status", "issuer"), @head ] })."\n";
-    
-=======
-
-    print $fh "full certificate report, realm $pki_realm, validity date ".$valid_at->iso8601()." , export date ". DateTime->now()->iso8601 ."\n";
     print $fh join("|", "request id", "subject", "serial", "identifier", "notbefore", "notafter", "status", "issuer", @head)."\n";
 
->>>>>>> e70906f0
     my $subject_seen = {};
     my $cnt;
     while (my $item = $sth->fetchrow_hashref) {
@@ -326,12 +312,8 @@
                 }
             }
         }
-<<<<<<< HEAD
         
         print $fh join($delim, @line) . "\n";
-=======
-        print $fh join("|", @line) . "\n";
->>>>>>> e70906f0
     }
 
     close $fh;
