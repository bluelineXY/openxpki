--- conflicted
+++ resolved
@@ -276,21 +276,11 @@
 
             # Special case, Sequences needs to be written to a new section
             if ($attr->{encoding} eq 'SEQUENCE') {
-<<<<<<< HEAD
-                
                 $self->set_oid_extension_sequence(
                     NAME => $name,
                     CRITICAL => $attr->{critical} ? 'true' : 'false',
                     VALUES   => $attr->{value}
                 );
-=======
-                my $section = 'oid_section_'.$name;
-                $section =~ s/\./_/g;
-                @values = ( 'ASN1:SEQUENCE:'.$section, "[ $section ]" );
-                my @section = split /\r?\n/, $attr->{value};
-                push @values, @section;
->>>>>>> 11a20cfa
-
             } else {
 
                 my $val = '';
